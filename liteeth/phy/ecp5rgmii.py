--- conflicted
+++ resolved
@@ -147,13 +147,8 @@
 
 # LiteEth PHY RGMII CRG ----------------------------------------------------------------------------
 
-<<<<<<< HEAD
-class LiteEthPHYRGMIICRG(Module, AutoCSR):
+class LiteEthPHYRGMIICRG(LiteXModule):
     def __init__(self, clock_pads, pads, with_hw_init_reset, tx_delay=2e-9, with_phy_tx_clock = None):
-=======
-class LiteEthPHYRGMIICRG(LiteXModule):
-    def __init__(self, clock_pads, pads, with_hw_init_reset, tx_delay=2e-9):
->>>>>>> 6bdc13bb
         self._reset = CSRStorage()
 
         # # #
@@ -163,8 +158,7 @@
         self.comb += self.cd_eth_rx.clk.eq(clock_pads.rx)
 
         # TX Clock
-<<<<<<< HEAD
-        self.clock_domains.cd_eth_tx = ClockDomain()
+        self.cd_eth_tx = ClockDomain()
 
         if isinstance(with_phy_tx_clock, Signal):
             phy_tx_clock = with_phy_tx_clock
@@ -173,10 +167,6 @@
 
         self.comb += self.cd_eth_tx.clk.eq(phy_tx_clock)
 
-=======
-        self.cd_eth_tx = ClockDomain()
-        self.comb += self.cd_eth_tx.clk.eq(self.cd_eth_rx.clk)
->>>>>>> 6bdc13bb
         tx_delay_taps = int(tx_delay/25e-12) # 25ps per tap
         assert tx_delay_taps < 128
 
@@ -218,19 +208,12 @@
     def __init__(self, clock_pads, pads, with_hw_init_reset=True,
         tx_delay           = 2e-9,
         rx_delay           = 2e-9,
-<<<<<<< HEAD
         with_inband_status = True,
         with_phy_tx_clock  = None
         ):
-        self.submodules.crg = LiteEthPHYRGMIICRG(clock_pads, pads, with_hw_init_reset, tx_delay, with_phy_tx_clock)
-        self.submodules.tx  = ClockDomainsRenamer("eth_tx")(LiteEthPHYRGMIITX(pads))
-        self.submodules.rx  = ClockDomainsRenamer("eth_rx")(LiteEthPHYRGMIIRX(pads, rx_delay, with_inband_status))
-=======
-        with_inband_status = True):
-        self.crg = LiteEthPHYRGMIICRG(clock_pads, pads, with_hw_init_reset, tx_delay)
+        self.crg = LiteEthPHYRGMIICRG(clock_pads, pads, with_hw_init_reset, tx_delay, with_phy_tx_clock)
         self.tx  = ClockDomainsRenamer("eth_tx")(LiteEthPHYRGMIITX(pads))
         self.rx  = ClockDomainsRenamer("eth_rx")(LiteEthPHYRGMIIRX(pads, rx_delay, with_inband_status))
->>>>>>> 6bdc13bb
         self.sink, self.source = self.tx.sink, self.rx.source
 
         if hasattr(pads, "mdc"):
